--- conflicted
+++ resolved
@@ -65,15 +65,8 @@
     "@commitlint/config-conventional": "17.0.3",
     "@types/functional-red-black-tree": "1.0.1",
     "@types/jest": "28.1.6",
-<<<<<<< HEAD
-    "@typescript-eslint/eslint-plugin": "5.30.7",
-    "@typescript-eslint/parser": "5.30.7",
-    "autocannon": "^7.9.0",
-    "benchmark": "2.1.4",
-=======
     "@typescript-eslint/eslint-plugin": "5.31.0",
     "@typescript-eslint/parser": "5.31.0",
->>>>>>> c4a2df81
     "eslint": "8.20.0",
     "eslint-config-prettier": "8.5.0",
     "eslint-plugin-prettier": "4.2.1",
